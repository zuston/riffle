// Licensed to the Apache Software Foundation (ASF) under one
// or more contributor license agreements.  See the NOTICE file
// distributed with this work for additional information
// regarding copyright ownership.  The ASF licenses this file
// to you under the Apache License, Version 2.0 (the
// "License"); you may not use this file except in compliance
// with the License.  You may obtain a copy of the License at
//
//   http://www.apache.org/licenses/LICENSE-2.0
//
// Unless required by applicable law or agreed to in writing,
// software distributed under the License is distributed on an
// "AS IS" BASIS, WITHOUT WARRANTIES OR CONDITIONS OF ANY
// KIND, either express or implied.  See the License for the
// specific language governing permissions and limitations
// under the License.

use crate::error::WorkerError;
use crate::store::BytesWrapper;
use anyhow::Result;
use async_trait::async_trait;
use bytes::Bytes;

pub mod delegator;
<<<<<<< HEAD
mod scheduler;
=======
pub mod index_codec;
mod limiter;
>>>>>>> a2a28145
pub mod sync_io;

pub struct FileStat {
    pub content_length: u64,
}

#[async_trait]
pub trait LocalIO: Clone {
    async fn create_dir(&self, dir: &str) -> Result<(), WorkerError>;
    async fn append(&self, path: &str, data: BytesWrapper) -> Result<(), WorkerError>;
    async fn read(
        &self,
        path: &str,
        offset: i64,
        length: Option<i64>,
    ) -> Result<Bytes, WorkerError>;
    async fn delete(&self, path: &str) -> Result<(), WorkerError>;
    async fn write(&self, path: &str, data: Bytes) -> Result<(), WorkerError>;
    async fn file_stat(&self, path: &str) -> Result<FileStat, WorkerError>;

    async fn direct_append(
        &self,
        path: &str,
        written_bytes: usize,
        data: BytesWrapper,
    ) -> Result<(), WorkerError>;
    async fn direct_read(&self, path: &str, offset: i64, length: i64)
        -> Result<Bytes, WorkerError>;
}

pub trait LocalDiskStorage: LocalIO {
    fn is_healthy(&self) -> Result<bool>;
    fn is_corrupted(&self) -> Result<bool>;

    fn mark_healthy(&self) -> Result<()>;
    fn mark_unhealthy(&self) -> Result<()>;
    fn mark_corrupted(&self) -> Result<()>;
}

pub struct DiskStat {
    pub(crate) root: String,
    pub(crate) used_ratio: f64,
}

pub struct LocalfileStoreStat {
    pub(crate) stats: Vec<DiskStat>,
}

impl LocalfileStoreStat {
    pub fn is_healthy(&self, used_ratio_threshold: f64) -> bool {
        for stat in &self.stats {
            if stat.used_ratio > used_ratio_threshold {
                return false;
            }
        }
        true
    }
}

impl Default for LocalfileStoreStat {
    fn default() -> Self {
        Self { stats: vec![] }
    }
}<|MERGE_RESOLUTION|>--- conflicted
+++ resolved
@@ -22,12 +22,8 @@
 use bytes::Bytes;
 
 pub mod delegator;
-<<<<<<< HEAD
-mod scheduler;
-=======
 pub mod index_codec;
 mod limiter;
->>>>>>> a2a28145
 pub mod sync_io;
 
 pub struct FileStat {
